--- conflicted
+++ resolved
@@ -171,11 +171,7 @@
                                            missing_gt_char = missing_gt_char,
                                            multiallelic=multiallelic)
 
-<<<<<<< HEAD
-        # Recode the VCF file and print output to outfile
-=======
         # Recode the VCF file and write output to outfile
->>>>>>> 77bc071a
         vcf_recoder.recode_vcf()
 
         # Stuff goes here
