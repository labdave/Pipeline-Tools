--- conflicted
+++ resolved
@@ -147,15 +147,6 @@
     def get_depth_data(self, record):
         data = []
         for sample in self.sample_names:
-<<<<<<< HEAD
-            if hasattr(record.genotype(sample).data, "AD") and record.genotype(sample).data.AD is not None:
-                data.append(sum(record.genotype(sample).data.AD)
-                            if isinstance(record.genotype(sample).data.AD, list) else record.genotype(sample).data.AD
-                            )
-            elif hasattr(record.genotype(sample).data, "F1R2") and hasattr(record.genotype(sample).data, "F2R1"):
-                r1_sum = sum([x for x in record.genotype(sample).data.F1R2 if x is not None]) if record.genotype(sample).data.F1R2 is not None else 0
-                r2_sum = sum([x for x in record.genotype(sample).data.F2R1 if x is not None]) if record.genotype(sample).data.F2R1 is not None else 0
-=======
 
             # Get genotype data for the record
             genotype_data = record.genotype(sample).data
@@ -173,7 +164,6 @@
             elif hasattr(genotype_data, "F1R2") and hasattr(genotype_data, "F2R1"):
                 r1_sum = sum([x for x in genotype_data.F1R2 if x is not None]) if genotype_data.F1R2 is not None else 0
                 r2_sum = sum([x for x in genotype_data.F2R1 if x is not None]) if genotype_data.F2R1 is not None else 0
->>>>>>> 81220e18
                 data.append(r1_sum+r2_sum)
             else:
                 data.append(0)
